--- conflicted
+++ resolved
@@ -94,11 +94,7 @@
 
       await service.requestVerification(mockInteraction as any);
 
-<<<<<<< HEAD
-      // Note: deferReply should be called by the caller (discord.service), not by this service
-=======
       // Note: deferReply is now handled by the caller, not by requestVerification
->>>>>>> 621ec396
       expect(mockNonceService.createNonce).toHaveBeenCalledWith(
         'user-id',
         'message-id',
